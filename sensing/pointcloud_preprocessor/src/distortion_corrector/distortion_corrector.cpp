--- conflicted
+++ resolved
@@ -16,10 +16,11 @@
 
 #include "tier4_autoware_utils/math/trigonometry.hpp"
 
+#include <time.h>
+
 #include <deque>
 #include <string>
 #include <utility>
-#include <time.h>
 
 namespace pointcloud_preprocessor
 {
@@ -64,7 +65,8 @@
 {
   tf2::Transform tf2_baselink_to_sensor_link{};
   getTransform(sensor_frame_, twist_msg->header.frame_id, &tf2_baselink_to_sensor_link);
-  Eigen::Matrix4f eigen_baselink_to_sensor_link = tf2::transformToEigen(toMsg(tf2_baselink_to_sensor_link)).matrix().cast<float>();
+  Eigen::Matrix4f eigen_baselink_to_sensor_link =
+    tf2::transformToEigen(toMsg(tf2_baselink_to_sensor_link)).matrix().cast<float>();
 
   geometry_msgs::msg::Vector3 linear_velocity = twist_msg->twist.twist.linear;
   geometry_msgs::msg::Vector3 angular_velocity = twist_msg->twist.twist.angular;
@@ -72,7 +74,9 @@
   Eigen::Matrix3f rotation_matrix = eigen_baselink_to_sensor_link.topLeftCorner<3, 3>();
   Eigen::Vector3f translation_vector = eigen_baselink_to_sensor_link.topRightCorner<3, 1>();
   Sophus::SE3f T_b_to_s(rotation_matrix, translation_vector);
-  Sophus::SE3f::Tangent twist(linear_velocity.x, linear_velocity.y, linear_velocity.z, angular_velocity.x, angular_velocity.y, angular_velocity.z);
+  Sophus::SE3f::Tangent twist(
+    linear_velocity.x, linear_velocity.y, linear_velocity.z, angular_velocity.x, angular_velocity.y,
+    angular_velocity.z);
   Sophus::SE3f::Tangent transformed_twist = T_b_to_s.Adj() * twist;
 
   linear_velocity.x = transformed_twist[0];
@@ -81,7 +85,7 @@
   angular_velocity.x = transformed_twist[3];
   angular_velocity.y = transformed_twist[4];
   angular_velocity.z = transformed_twist[5];
- 
+
   geometry_msgs::msg::TwistStamped msg;
   msg.header = twist_msg->header;
   msg.twist.linear = linear_velocity;
@@ -146,15 +150,6 @@
     return;
   }
 
-
-<<<<<<< HEAD
-  double start = 0, finish = 0, duration = 0; 
-  start = clock();
-  undistortPointCloud(*points_msg);
-  finish = clock();
-  duration = (double)(finish - start) / CLOCKS_PER_SEC;
-  std::cout << "duration: " << duration << std::endl;
-=======
   if (debug_publisher_) {
     auto pipeline_latency_ms =
       std::chrono::duration<double, std::milli>(
@@ -165,7 +160,6 @@
       "debug/pipeline_latency_ms", pipeline_latency_ms);
   }
 
->>>>>>> 35642a6d
   undistorted_points_pub_->publish(std::move(points_msg));
 
   // add processing time for debug
@@ -263,8 +257,6 @@
   Eigen::Matrix4f transformation_matrix;
   Eigen::Matrix4f prev_transformation_matrix = Eigen::Matrix4f::Identity();
 
-
-
   for (; it_x != it_x.end(); ++it_x, ++it_y, ++it_z, ++it_azimuth, ++it_distance, ++it_time_stamp) {
     while (twist_it != std::end(twist_queue_) - 1 && *it_time_stamp > twist_stamp) {
       ++twist_it;
@@ -277,12 +269,11 @@
     float w_x{static_cast<float>(twist_it->twist.angular.x)};
     float w_y{static_cast<float>(twist_it->twist.angular.y)};
     float w_z{static_cast<float>(twist_it->twist.angular.z)};
-    
+
     /*
     float v{static_cast<float>(twist_it->twist.linear.x)};
     float w{static_cast<float>(twist_it->twist.angular.z)};
     */
-
 
     if (std::abs(*it_time_stamp - twist_stamp) > 0.1) {
       RCLCPP_WARN_STREAM_THROTTLE(
@@ -325,8 +316,8 @@
     float time_offset = static_cast<float>(*it_time_stamp - prev_time_stamp_sec);
     point << *it_x, *it_y, *it_z, 1.0;
 
-    //std::cout << "\nbefore " << std::endl;
-    //std::cout << "*it_x: " << *it_x << "*it_y: " << *it_y << "*it_z: " << *it_z << std::endl;
+    // std::cout << "\nbefore " << std::endl;
+    // std::cout << "*it_x: " << *it_x << "*it_y: " << *it_y << "*it_z: " << *it_z << std::endl;
 
     Sophus::SE3f::Tangent twist(v_x, v_y, v_z, w_x, w_y, w_z);
     twist = twist * time_offset;
@@ -334,13 +325,13 @@
 
     transformation_matrix = transformation_matrix * prev_transformation_matrix;
     undistorted_point = transformation_matrix * point;
-    
+
     *it_x = undistorted_point[0];
     *it_y = undistorted_point[1];
     *it_z = undistorted_point[2];
 
-    //std::cout << "after " << std::endl;
-    //std::cout << "*it_x: " << *it_x << "*it_y: " << *it_y << "*it_z: " << *it_z << std::endl;
+    // std::cout << "after " << std::endl;
+    // std::cout << "*it_x: " << *it_x << "*it_y: " << *it_y << "*it_z: " << *it_z << std::endl;
 
     if (update_azimuth_and_distance_) {
       *it_distance = sqrt(*it_x * *it_x + *it_y * *it_y + *it_z * *it_z);
