--- conflicted
+++ resolved
@@ -21,28 +21,18 @@
           "description": "Use 3d distortion correction algorithm, otherwise, use 2d distortion correction algorithm.",
           "default": "false"
         },
-<<<<<<< HEAD
         "update_azimuth_and_distance": {
           "type": "boolean",
           "description": "Update the azimuth and distance value of each points.",
           "default": "false"
-        }
-      },
-      "required": [
-        "base_frame",
-        "use_imu",
-        "use_3d_distortion_correction",
-        "update_azimuth_and_distance"
-      ]
-=======
+        },
         "has_static_tf_only": {
           "type": "boolean",
           "description": "Flag to indicate if only static TF is used.",
           "default": false
         }
       },
-      "required": ["base_frame", "use_imu", "use_3d_distortion_correction", "has_static_tf_only"]
->>>>>>> 225e18bb
+      "required": ["base_frame", "use_imu", "use_3d_distortion_correction", "update_azimuth_and_distance", "has_static_tf_only"]
     }
   },
   "properties": {
